--- conflicted
+++ resolved
@@ -1,8 +1,3 @@
-<<<<<<< HEAD
-# routers/file.py
-=======
-# ~/noteflow/Backend/routers/file.py
->>>>>>> 3e710074
 import os
 import io
 import whisper
@@ -178,15 +173,12 @@
     if not os.path.exists(file_path):
         raise HTTPException(status_code=404, detail="서버에 파일이 존재하지 않습니다.")
 
-<<<<<<< HEAD
     # 원본 파일명 UTF-8 URL 인코딩 처리
     quoted_name = urllib.parse.quote(file_obj.original_name, safe='')
     content_disposition = f"inline; filename*=UTF-8''{quoted_name}"  
-=======
     # original_name 을 percent-encoding 해서 ASCII 만으로 헤더 구성
     filename_quoted = quote(file_obj.original_name)
     content_disposition = f"inline; filename*=UTF-8''{filename_quoted}"
->>>>>>> 3e710074
 
     return FileResponse(
         path=file_path,
