# Backend/main.py
import os
from dotenv import load_dotenv
# 환경 변수를 최대한 빨리 로드하여 GPU 설정(CUDA_VISIBLE_DEVICES)이 라우터 임포트 전에 적용되도록 함
load_dotenv()
from fastapi import FastAPI
from fastapi.middleware.cors import CORSMiddleware
from fastapi.staticfiles import StaticFiles

from db import init_db
from routers.auth import router as auth_router
from routers.note import router as note_router
from routers.folder import router as folder_router
from routers.checklist import router as checklist_router
from routers.file import router as file_router

<<<<<<< HEAD
# 1) 환경변수 로드 (상단에서 선 로드됨)
=======
import uvicorn
>>>>>>> d70cd870

load_dotenv()

app = FastAPI()

app.add_middleware(
    CORSMiddleware,
    allow_origins=["*"],  # 개발 중 전체 허용
    allow_credentials=True,
    allow_methods=["*"],
    allow_headers=["*"],
)

# 정적 파일(업로드) 서빙
os.makedirs(os.path.join(os.path.dirname(__file__), "uploads"), exist_ok=True)
app.mount("/static", StaticFiles(directory=os.path.join(os.path.dirname(__file__), "uploads")), name="static")

# 라우터 등록
app.include_router(auth_router)
app.include_router(note_router)
app.include_router(folder_router)
app.include_router(file_router)
app.include_router(checklist_router)

@app.get("/")
def root():
    return {"message": "mini"}

# 앱 시작 시(uvicorn main:app) 한 번만 테이블 생성 (개발용)
init_db()

if __name__ == "__main__":
    uvicorn.run("main:app", host="0.0.0.0", port=8080, reload=True)<|MERGE_RESOLUTION|>--- conflicted
+++ resolved
@@ -14,11 +14,11 @@
 from routers.checklist import router as checklist_router
 from routers.file import router as file_router
 
-<<<<<<< HEAD
+
 # 1) 환경변수 로드 (상단에서 선 로드됨)
-=======
+
 import uvicorn
->>>>>>> d70cd870
+
 
 load_dotenv()
 
