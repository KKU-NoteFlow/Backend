--- conflicted
+++ resolved
@@ -1,7 +1,5 @@
-<<<<<<< HEAD
 from sqlalchemy.ext.declarative import declarative_base
-=======
 from sqlalchemy.orm import declarative_base
->>>>>>> d70cd870
+
 
 Base = declarative_base()