--- conflicted
+++ resolved
@@ -11,7 +11,7 @@
     parent_id  = Column(Integer, ForeignKey("folder.id", ondelete="SET NULL"), nullable=True)
     created_at = Column(TIMESTAMP, nullable=False, server_default=text("CURRENT_TIMESTAMP"))
     updated_at = Column(TIMESTAMP, nullable=False,
-<<<<<<< HEAD
+
                         server_default=text('CURRENT_TIMESTAMP'),
                         onupdate=text('CURRENT_TIMESTAMP'))
 
@@ -20,7 +20,7 @@
     parent   = relationship("Folder", remote_side=[id], backref="children")
     notes    = relationship("Note", back_populates="folder", cascade="all, delete")
     files    = relationship("File", back_populates="folder", cascade="all, delete")
-=======
+
                         server_default=text("CURRENT_TIMESTAMP"),
                         onupdate=text("CURRENT_TIMESTAMP"))
 
@@ -28,4 +28,3 @@
     user     = relationship("User")
     parent   = relationship("Folder", remote_side=[id], backref="children")
     notes    = relationship("Note", back_populates="folder", cascade="all, delete")
->>>>>>> d70cd870
