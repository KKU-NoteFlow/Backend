--- conflicted
+++ resolved
@@ -1,7 +1,6 @@
-<<<<<<< HEAD
+
 from sqlalchemy.orm import relationship
-=======
->>>>>>> d70cd870
+
 from sqlalchemy import Column, Integer, String, ForeignKey, TIMESTAMP, text
 from sqlalchemy.orm import relationship
 from .base import Base
@@ -10,7 +9,7 @@
     __tablename__ = "file"
 
     id            = Column(Integer, primary_key=True, autoincrement=True)
-<<<<<<< HEAD
+
     user_id       = Column(Integer, ForeignKey('user.u_id', ondelete='CASCADE'), nullable=False)
     folder_id     = Column(Integer, ForeignKey('folder.id', ondelete='SET NULL'), nullable=True)
     note_id       = Column(Integer, ForeignKey('note.id', ondelete='CASCADE'), nullable=True)
@@ -23,7 +22,7 @@
     user   = relationship("User", back_populates="files")
     folder = relationship("Folder", back_populates="files")
     note   = relationship("Note", back_populates="files")
-=======
+
     user_id       = Column(Integer, ForeignKey("user.u_id",   ondelete="CASCADE"),  nullable=False)
     folder_id     = Column(Integer, ForeignKey("folder.id",   ondelete="SET NULL"), nullable=True)
     note_id       = Column(Integer, ForeignKey("note.id",     ondelete="SET NULL"), nullable=True)
@@ -35,4 +34,3 @@
     # relations
     user   = relationship("User",  back_populates="files")
     note   = relationship("Note",  back_populates="files")
->>>>>>> d70cd870
